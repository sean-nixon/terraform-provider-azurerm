{
	"comment": "",
	"ignore": "test github.com/hashicorp/terraform/backend",
	"package": [
		{
			"checksumSHA1": "cLJryrfFsQ0kxvT26jyrRASjqyE=",
			"path": "github.com/Azure/azure-sdk-for-go/arm/appinsights",
			"revision": "7692b0cef22674113fcf71cc17ac3ccc1a7fef48",
			"revisionTime": "2017-11-07T22:03:28Z",
			"version": "v11.2.2-beta",
			"versionExact": "v11.2.2-beta"
		},
		{
			"checksumSHA1": "1TjThMsS9q9PFA1Ku6VpArJpwrc=",
			"path": "github.com/Azure/azure-sdk-for-go/arm/authorization",
			"revision": "7692b0cef22674113fcf71cc17ac3ccc1a7fef48",
			"revisionTime": "2017-11-07T22:03:28Z",
			"version": "v11.2.2-beta",
			"versionExact": "v11.2.2-beta"
		},
		{
			"checksumSHA1": "dLLvvMHpeu3J7VxCLRUQKDHZWX4=",
			"path": "github.com/Azure/azure-sdk-for-go/arm/automation",
			"revision": "7692b0cef22674113fcf71cc17ac3ccc1a7fef48",
			"revisionTime": "2017-11-07T22:03:28Z",
			"version": "v11.2.2-beta",
			"versionExact": "v11.2.2-beta"
		},
		{
			"checksumSHA1": "Ne7TSUwMhG0j3gjU/xK+mpF8+iI=",
			"path": "github.com/Azure/azure-sdk-for-go/arm/cdn",
			"revision": "7692b0cef22674113fcf71cc17ac3ccc1a7fef48",
			"revisionTime": "2017-11-07T22:03:28Z",
			"version": "v11.2.2-beta",
			"versionExact": "v11.2.2-beta"
		},
		{
			"checksumSHA1": "sgst5KZzsaGRp3Q6Qg9+EFXzloo=",
			"path": "github.com/Azure/azure-sdk-for-go/arm/compute",
			"revision": "7692b0cef22674113fcf71cc17ac3ccc1a7fef48",
			"revisionTime": "2017-11-07T22:03:28Z",
			"version": "v11.2.2-beta",
			"versionExact": "v11.2.2-beta"
		},
		{
			"checksumSHA1": "A1kAbUQOdO46tH0VVmib+++GxNc=",
			"path": "github.com/Azure/azure-sdk-for-go/arm/containerinstance",
			"revision": "7692b0cef22674113fcf71cc17ac3ccc1a7fef48",
			"revisionTime": "2017-11-07T22:03:28Z",
			"version": "v11.2.2-beta",
			"versionExact": "v11.2.2-beta"
		},
		{
			"checksumSHA1": "rYa0VeazE13rwuRokLQ6NjK+PKk=",
			"path": "github.com/Azure/azure-sdk-for-go/arm/containerregistry",
			"revision": "7692b0cef22674113fcf71cc17ac3ccc1a7fef48",
			"revisionTime": "2017-11-07T22:03:28Z",
			"version": "v11.2.2-beta",
			"versionExact": "v11.2.2-beta"
		},
		{
			"checksumSHA1": "wt107iTLA62ppLn3KHWcCazDRhI=",
			"path": "github.com/Azure/azure-sdk-for-go/arm/containerservice",
			"revision": "7692b0cef22674113fcf71cc17ac3ccc1a7fef48",
			"revisionTime": "2017-11-07T22:03:28Z",
			"version": "v11.2.2-beta",
			"versionExact": "v11.2.2-beta"
		},
		{
			"checksumSHA1": "vuYaWbUWFk+uh7YR1uCpeoXD5lM=",
			"path": "github.com/Azure/azure-sdk-for-go/arm/cosmos-db",
			"revision": "7692b0cef22674113fcf71cc17ac3ccc1a7fef48",
			"revisionTime": "2017-11-07T22:03:28Z",
			"version": "v11.2.2-beta",
			"versionExact": "v11.2.2-beta"
		},
		{
			"checksumSHA1": "TZa+aR1MLk+nQVZaUWNPWCBHeBQ=",
			"path": "github.com/Azure/azure-sdk-for-go/arm/disk",
			"revision": "7692b0cef22674113fcf71cc17ac3ccc1a7fef48",
			"revisionTime": "2017-11-07T22:03:28Z",
			"version": "v11.2.2-beta",
			"versionExact": "v11.2.2-beta"
		},
		{
			"checksumSHA1": "s6FLUuLGdNO9o3tLucJ92BWCGKM=",
			"path": "github.com/Azure/azure-sdk-for-go/arm/dns",
			"revision": "7692b0cef22674113fcf71cc17ac3ccc1a7fef48",
			"revisionTime": "2017-11-07T22:03:28Z",
			"version": "v11.2.2-beta",
			"versionExact": "v11.2.2-beta"
		},
		{
			"checksumSHA1": "aDYe656iEsKhC2MChDgin/bEOBo=",
			"path": "github.com/Azure/azure-sdk-for-go/arm/eventgrid",
			"revision": "7692b0cef22674113fcf71cc17ac3ccc1a7fef48",
			"revisionTime": "2017-11-07T22:03:28Z",
			"version": "v11.2.2-beta",
			"versionExact": "v11.2.2-beta"
		},
		{
			"checksumSHA1": "qVIgSktHgjRL+m6O3YR/C3QX94w=",
			"path": "github.com/Azure/azure-sdk-for-go/arm/eventhub",
			"revision": "7692b0cef22674113fcf71cc17ac3ccc1a7fef48",
			"revisionTime": "2017-11-07T22:03:28Z",
			"version": "v11.2.2-beta",
			"versionExact": "v11.2.2-beta"
		},
		{
			"checksumSHA1": "InelJwKuAnbd6CGuCB6pNMhAXlI=",
			"path": "github.com/Azure/azure-sdk-for-go/arm/graphrbac",
			"revision": "7692b0cef22674113fcf71cc17ac3ccc1a7fef48",
			"revisionTime": "2017-11-07T22:03:28Z",
			"version": "v11.2.2-beta",
			"versionExact": "v11.2.2-beta"
		},
		{
			"checksumSHA1": "7lanQDNfujqC80Pmr+h0GQH00D4=",
			"path": "github.com/Azure/azure-sdk-for-go/arm/keyvault",
			"revision": "7692b0cef22674113fcf71cc17ac3ccc1a7fef48",
			"revisionTime": "2017-11-07T22:03:28Z",
			"version": "v11.2.2-beta",
			"versionExact": "v11.2.2-beta"
		},
		{
<<<<<<< HEAD
			"checksumSHA1": "gkxb82xA+IZAuKPZedGZnlWd1mE=",
			"path": "github.com/Azure/azure-sdk-for-go/arm/monitor",
			"revision": "80f6cbcb1d6295ebb8fbeb5afab826a94aa67d11",
			"revisionTime": "2017-10-06T17:43:09Z",
			"version": "=v11.1.0-beta",
			"versionExact": "v11.1.0-beta"
		},
		{
			"checksumSHA1": "CUnwQihTgQ2V6Vv4WsXR+7D86oo=",
=======
			"checksumSHA1": "bb4XrZmhiQKz+tl2ycSykFCnyx4=",
>>>>>>> aa8ac2e2
			"path": "github.com/Azure/azure-sdk-for-go/arm/mysql",
			"revision": "7692b0cef22674113fcf71cc17ac3ccc1a7fef48",
			"revisionTime": "2017-11-07T22:03:28Z",
			"version": "v11.2.2-beta",
			"versionExact": "v11.2.2-beta"
		},
		{
			"checksumSHA1": "ogmv4nD4MyLgjk0eRughDtWvSZQ=",
			"path": "github.com/Azure/azure-sdk-for-go/arm/network",
			"revision": "7692b0cef22674113fcf71cc17ac3ccc1a7fef48",
			"revisionTime": "2017-11-07T22:03:28Z",
			"version": "v11.2.2-beta",
			"versionExact": "v11.2.2-beta"
		},
		{
			"checksumSHA1": "dV30DwwWfqE+HxqIrJDSQL6C6vU=",
			"path": "github.com/Azure/azure-sdk-for-go/arm/operationalinsights",
			"revision": "7692b0cef22674113fcf71cc17ac3ccc1a7fef48",
			"revisionTime": "2017-11-07T22:03:28Z",
			"version": "v11.2.2-beta",
			"versionExact": "v11.2.2-beta"
		},
		{
			"checksumSHA1": "8a0hsMvOcVsHLBIsLJurLL885eQ=",
			"path": "github.com/Azure/azure-sdk-for-go/arm/postgresql",
			"revision": "7692b0cef22674113fcf71cc17ac3ccc1a7fef48",
			"revisionTime": "2017-11-07T22:03:28Z",
			"version": "v11.2.2-beta",
			"versionExact": "v11.2.2-beta"
		},
		{
			"checksumSHA1": "OMI3k1lMtyKXMwJKrAGE0pP5pdo=",
			"path": "github.com/Azure/azure-sdk-for-go/arm/redis",
			"revision": "7692b0cef22674113fcf71cc17ac3ccc1a7fef48",
			"revisionTime": "2017-11-07T22:03:28Z",
			"version": "v11.2.2-beta",
			"versionExact": "v11.2.2-beta"
		},
		{
			"checksumSHA1": "2A4jetKtPI0BebL2+2IfZyMHFuY=",
			"path": "github.com/Azure/azure-sdk-for-go/arm/resources/locks",
			"revision": "7692b0cef22674113fcf71cc17ac3ccc1a7fef48",
			"revisionTime": "2017-11-07T22:03:28Z",
			"version": "v11.2.2-beta",
			"versionExact": "v11.2.2-beta"
		},
		{
			"checksumSHA1": "/c1STvJS8QAjYpbWC1taB8Jb6oY=",
			"path": "github.com/Azure/azure-sdk-for-go/arm/resources/resources",
			"revision": "7692b0cef22674113fcf71cc17ac3ccc1a7fef48",
			"revisionTime": "2017-11-07T22:03:28Z",
			"version": "v11.2.2-beta",
			"versionExact": "v11.2.2-beta"
		},
		{
			"checksumSHA1": "+37p6Yqa/A1CC0Y2P1fX+JTftmE=",
			"path": "github.com/Azure/azure-sdk-for-go/arm/resources/subscriptions",
			"revision": "7692b0cef22674113fcf71cc17ac3ccc1a7fef48",
			"revisionTime": "2017-11-07T22:03:28Z",
			"version": "v11.2.2-beta",
			"versionExact": "v11.2.2-beta"
		},
		{
			"checksumSHA1": "iQ7v67Q37TOdd65RjezPdHkic+U=",
			"path": "github.com/Azure/azure-sdk-for-go/arm/scheduler",
			"revision": "7692b0cef22674113fcf71cc17ac3ccc1a7fef48",
			"revisionTime": "2017-11-07T22:03:28Z",
			"version": "v11.2.2-beta",
			"versionExact": "v11.2.2-beta"
		},
		{
			"checksumSHA1": "R0z0S9aDThvTeRWz9v07mvhZM0M=",
			"path": "github.com/Azure/azure-sdk-for-go/arm/search",
			"revision": "7692b0cef22674113fcf71cc17ac3ccc1a7fef48",
			"revisionTime": "2017-11-07T22:03:28Z",
			"version": "v11.2.2-beta",
			"versionExact": "v11.2.2-beta"
		},
		{
			"checksumSHA1": "w27ZgdEpmK5PMEYRoq0isCXDoP8=",
			"path": "github.com/Azure/azure-sdk-for-go/arm/servicebus",
			"revision": "7692b0cef22674113fcf71cc17ac3ccc1a7fef48",
			"revisionTime": "2017-11-07T22:03:28Z",
			"version": "v11.2.2-beta",
			"versionExact": "v11.2.2-beta"
		},
		{
			"checksumSHA1": "8ayQzyFNFa5GHy/RgLvNY0cI8lw=",
			"path": "github.com/Azure/azure-sdk-for-go/arm/sql",
			"revision": "7692b0cef22674113fcf71cc17ac3ccc1a7fef48",
			"revisionTime": "2017-11-07T22:03:28Z",
			"version": "v11.2.2-beta",
			"versionExact": "v11.2.2-beta"
		},
		{
			"checksumSHA1": "nXZ5ngUwVap9VKe+dGPNsAfN8ow=",
			"path": "github.com/Azure/azure-sdk-for-go/arm/storage",
			"revision": "7692b0cef22674113fcf71cc17ac3ccc1a7fef48",
			"revisionTime": "2017-11-07T22:03:28Z",
			"version": "v11.2.2-beta",
			"versionExact": "v11.2.2-beta"
		},
		{
			"checksumSHA1": "7uh2CPPBNaws4WnaUv9D2VQ7gb0=",
			"path": "github.com/Azure/azure-sdk-for-go/arm/trafficmanager",
			"revision": "7692b0cef22674113fcf71cc17ac3ccc1a7fef48",
			"revisionTime": "2017-11-07T22:03:28Z",
			"version": "v11.2.2-beta",
			"versionExact": "v11.2.2-beta"
		},
		{
			"checksumSHA1": "tGPwaWleaPVxYU/4G5wmKYyPhc0=",
			"path": "github.com/Azure/azure-sdk-for-go/arm/web",
			"revision": "7692b0cef22674113fcf71cc17ac3ccc1a7fef48",
			"revisionTime": "2017-11-07T22:03:28Z",
			"version": "v11.2.2-beta",
			"versionExact": "v11.2.2-beta"
		},
		{
			"checksumSHA1": "hOnaPIkeDhBG2PFf+qAJe8Rgmh4=",
			"path": "github.com/Azure/azure-sdk-for-go/dataplane/keyvault",
			"revision": "7692b0cef22674113fcf71cc17ac3ccc1a7fef48",
			"revisionTime": "2017-11-07T22:03:28Z",
			"version": "v11.2.2-beta",
			"versionExact": "v11.2.2-beta"
		},
		{
			"checksumSHA1": "YhsdEgNxWnYrqYtlBRbwI66DVgw=",
			"path": "github.com/Azure/azure-sdk-for-go/storage",
			"revision": "7692b0cef22674113fcf71cc17ac3ccc1a7fef48",
			"revisionTime": "2017-11-07T22:03:28Z",
			"version": "v11.2.2-beta",
			"versionExact": "v11.2.2-beta"
		},
		{
			"checksumSHA1": "tmbv8hhVXheuJk0/b5f0az1hzB0=",
			"comment": "v9.5.2",
			"path": "github.com/Azure/go-autorest/autorest",
			"revision": "40e67ab508b948cd6ab4b4108ea42f3793ca19e3",
			"revisionTime": "2017-12-12T18:03:12Z",
			"version": "v9.5.2",
			"versionExact": "v9.5.2"
		},
		{
			"checksumSHA1": "GHaYEopkom2TYCTK1yJSbyVf/VE=",
			"comment": "v9.5.2",
			"path": "github.com/Azure/go-autorest/autorest/adal",
			"revision": "40e67ab508b948cd6ab4b4108ea42f3793ca19e3",
			"revisionTime": "2017-12-12T18:03:12Z",
			"version": "v9.5.2",
			"versionExact": "v9.5.2"
		},
		{
			"checksumSHA1": "fazJNSy32igO+x8x2wXupgNhu+c=",
			"comment": "v9.5.2",
			"path": "github.com/Azure/go-autorest/autorest/azure",
			"revision": "40e67ab508b948cd6ab4b4108ea42f3793ca19e3",
			"revisionTime": "2017-12-12T18:03:12Z",
			"version": "v9.5.2",
			"versionExact": "v9.5.2"
		},
		{
			"checksumSHA1": "+nXRwVB/JVEGe+oLsFhCmSkKPuI=",
			"comment": "v9.5.2",
			"path": "github.com/Azure/go-autorest/autorest/azure/cli",
			"revision": "40e67ab508b948cd6ab4b4108ea42f3793ca19e3",
			"revisionTime": "2017-12-12T18:03:12Z",
			"version": "v9.5.2",
			"versionExact": "v9.5.2"
		},
		{
			"checksumSHA1": "9nXCi9qQsYjxCeajJKWttxgEt0I=",
			"comment": "v9.5.2",
			"path": "github.com/Azure/go-autorest/autorest/date",
			"revision": "40e67ab508b948cd6ab4b4108ea42f3793ca19e3",
			"revisionTime": "2017-12-12T18:03:12Z",
			"version": "v9.5.2",
			"versionExact": "v9.5.2"
		},
		{
			"checksumSHA1": "SbBb2GcJNm5GjuPKGL2777QywR4=",
			"comment": "v9.5.2",
			"path": "github.com/Azure/go-autorest/autorest/to",
			"revision": "40e67ab508b948cd6ab4b4108ea42f3793ca19e3",
			"revisionTime": "2017-12-12T18:03:12Z",
			"version": "v9.5.2",
			"versionExact": "v9.5.2"
		},
		{
			"checksumSHA1": "HfqZyKllcHQDvTwgCaYL1jUPmW0=",
			"comment": "v9.5.2",
			"path": "github.com/Azure/go-autorest/autorest/validation",
			"revision": "40e67ab508b948cd6ab4b4108ea42f3793ca19e3",
			"revisionTime": "2017-12-12T18:03:12Z",
			"version": "v9.5.2",
			"versionExact": "v9.5.2"
		},
		{
			"checksumSHA1": "FIL83loX9V9APvGQIjJpbxq53F0=",
			"path": "github.com/apparentlymart/go-cidr/cidr",
			"revision": "7e4b007599d4e2076d9a81be723b3912852dda2c",
			"revisionTime": "2017-04-18T07:21:50Z"
		},
		{
			"checksumSHA1": "+2yCNqbcf7VcavAptooQReTGiHY=",
			"path": "github.com/apparentlymart/go-rundeck-api",
			"revision": "f6af74d34d1ef69a511c59173876fc1174c11f0d",
			"revisionTime": "2016-08-26T14:30:32Z"
		},
		{
			"checksumSHA1": "GCTVJ1J/SGZstNZauuLAnTFOhGA=",
			"path": "github.com/armon/go-radix",
			"revision": "1fca145dffbcaa8fe914309b1ec0cfc67500fe61",
			"revisionTime": "2017-07-27T15:54:43Z"
		},
		{
			"checksumSHA1": "fFU9OeM0pKWGL3D+Fa3PmHSjjLg=",
			"path": "github.com/aws/aws-sdk-go/aws",
			"revision": "be4fa13e47938e4801fada8c8ca3d1867ad3dcb3",
			"revisionTime": "2017-06-02T18:54:01Z",
			"version": "v1.8.34",
			"versionExact": "v1.8.34"
		},
		{
			"checksumSHA1": "Y9W+4GimK4Fuxq+vyIskVYFRnX4=",
			"path": "github.com/aws/aws-sdk-go/aws/awserr",
			"revision": "be4fa13e47938e4801fada8c8ca3d1867ad3dcb3",
			"revisionTime": "2017-06-02T18:54:01Z",
			"version": "v1.8.34",
			"versionExact": "v1.8.34"
		},
		{
			"checksumSHA1": "yyYr41HZ1Aq0hWc3J5ijXwYEcac=",
			"path": "github.com/aws/aws-sdk-go/aws/awsutil",
			"revision": "be4fa13e47938e4801fada8c8ca3d1867ad3dcb3",
			"revisionTime": "2017-06-02T18:54:01Z",
			"version": "v1.8.34",
			"versionExact": "v1.8.34"
		},
		{
			"checksumSHA1": "gcA6wFbLBJLLO/6g+AH9QoQQX1U=",
			"path": "github.com/aws/aws-sdk-go/aws/client",
			"revision": "be4fa13e47938e4801fada8c8ca3d1867ad3dcb3",
			"revisionTime": "2017-06-02T18:54:01Z",
			"version": "v1.8.34",
			"versionExact": "v1.8.34"
		},
		{
			"checksumSHA1": "ieAJ+Cvp/PKv1LpUEnUXpc3OI6E=",
			"path": "github.com/aws/aws-sdk-go/aws/client/metadata",
			"revision": "be4fa13e47938e4801fada8c8ca3d1867ad3dcb3",
			"revisionTime": "2017-06-02T18:54:01Z",
			"version": "v1.8.34",
			"versionExact": "v1.8.34"
		},
		{
			"checksumSHA1": "7/8j/q0TWtOgXyvEcv4B2Dhl00o=",
			"path": "github.com/aws/aws-sdk-go/aws/corehandlers",
			"revision": "be4fa13e47938e4801fada8c8ca3d1867ad3dcb3",
			"revisionTime": "2017-06-02T18:54:01Z",
			"version": "v1.8.34",
			"versionExact": "v1.8.34"
		},
		{
			"checksumSHA1": "Y+cPwQL0dZMyqp3wI+KJWmA9KQ8=",
			"path": "github.com/aws/aws-sdk-go/aws/credentials",
			"revision": "be4fa13e47938e4801fada8c8ca3d1867ad3dcb3",
			"revisionTime": "2017-06-02T18:54:01Z",
			"version": "v1.8.34",
			"versionExact": "v1.8.34"
		},
		{
			"checksumSHA1": "u3GOAJLmdvbuNUeUEcZSEAOeL/0=",
			"path": "github.com/aws/aws-sdk-go/aws/credentials/ec2rolecreds",
			"revision": "be4fa13e47938e4801fada8c8ca3d1867ad3dcb3",
			"revisionTime": "2017-06-02T18:54:01Z",
			"version": "v1.8.34",
			"versionExact": "v1.8.34"
		},
		{
			"checksumSHA1": "NUJUTWlc1sV8b7WjfiYc4JZbXl0=",
			"path": "github.com/aws/aws-sdk-go/aws/credentials/endpointcreds",
			"revision": "be4fa13e47938e4801fada8c8ca3d1867ad3dcb3",
			"revisionTime": "2017-06-02T18:54:01Z",
			"version": "v1.8.34",
			"versionExact": "v1.8.34"
		},
		{
			"checksumSHA1": "JEYqmF83O5n5bHkupAzA6STm0no=",
			"path": "github.com/aws/aws-sdk-go/aws/credentials/stscreds",
			"revision": "be4fa13e47938e4801fada8c8ca3d1867ad3dcb3",
			"revisionTime": "2017-06-02T18:54:01Z",
			"version": "v1.8.34",
			"versionExact": "v1.8.34"
		},
		{
			"checksumSHA1": "ZdtYh3ZHSgP/WEIaqwJHTEhpkbs=",
			"path": "github.com/aws/aws-sdk-go/aws/defaults",
			"revision": "be4fa13e47938e4801fada8c8ca3d1867ad3dcb3",
			"revisionTime": "2017-06-02T18:54:01Z",
			"version": "v1.8.34",
			"versionExact": "v1.8.34"
		},
		{
			"checksumSHA1": "/EXbk/z2TWjWc1Hvb4QYs3Wmhb8=",
			"path": "github.com/aws/aws-sdk-go/aws/ec2metadata",
			"revision": "be4fa13e47938e4801fada8c8ca3d1867ad3dcb3",
			"revisionTime": "2017-06-02T18:54:01Z",
			"version": "v1.8.34",
			"versionExact": "v1.8.34"
		},
		{
			"checksumSHA1": "vaHB7ND2ZMMwBwrdT0KJUKT1VaM=",
			"path": "github.com/aws/aws-sdk-go/aws/endpoints",
			"revision": "be4fa13e47938e4801fada8c8ca3d1867ad3dcb3",
			"revisionTime": "2017-06-02T18:54:01Z",
			"version": "v1.8.34",
			"versionExact": "v1.8.34"
		},
		{
			"checksumSHA1": "Utpqcq3J2hqoaKEsjI7kDF9bUkg=",
			"path": "github.com/aws/aws-sdk-go/aws/request",
			"revision": "be4fa13e47938e4801fada8c8ca3d1867ad3dcb3",
			"revisionTime": "2017-06-02T18:54:01Z",
			"version": "v1.8.34",
			"versionExact": "v1.8.34"
		},
		{
			"checksumSHA1": "Y20DEtMtbfE9qTtmoi2NYV1x7aA=",
			"path": "github.com/aws/aws-sdk-go/aws/session",
			"revision": "be4fa13e47938e4801fada8c8ca3d1867ad3dcb3",
			"revisionTime": "2017-06-02T18:54:01Z",
			"version": "v1.8.34",
			"versionExact": "v1.8.34"
		},
		{
			"checksumSHA1": "SvIsunO8D9MEKbetMENA4WRnyeE=",
			"path": "github.com/aws/aws-sdk-go/aws/signer/v4",
			"revision": "be4fa13e47938e4801fada8c8ca3d1867ad3dcb3",
			"revisionTime": "2017-06-02T18:54:01Z",
			"version": "v1.8.34",
			"versionExact": "v1.8.34"
		},
		{
			"checksumSHA1": "04ypv4x12l4q0TksA1zEVsmgpvw=",
			"path": "github.com/aws/aws-sdk-go/internal/shareddefaults",
			"revision": "be4fa13e47938e4801fada8c8ca3d1867ad3dcb3",
			"revisionTime": "2017-06-02T18:54:01Z",
			"version": "v1.8.34",
			"versionExact": "v1.8.34"
		},
		{
			"checksumSHA1": "wk7EyvDaHwb5qqoOP/4d3cV0708=",
			"path": "github.com/aws/aws-sdk-go/private/protocol",
			"revision": "be4fa13e47938e4801fada8c8ca3d1867ad3dcb3",
			"revisionTime": "2017-06-02T18:54:01Z",
			"version": "v1.8.34",
			"versionExact": "v1.8.34"
		},
		{
			"checksumSHA1": "ZqY5RWavBLWTo6j9xqdyBEaNFRk=",
			"path": "github.com/aws/aws-sdk-go/private/protocol/query",
			"revision": "be4fa13e47938e4801fada8c8ca3d1867ad3dcb3",
			"revisionTime": "2017-06-02T18:54:01Z",
			"version": "v1.8.34",
			"versionExact": "v1.8.34"
		},
		{
			"checksumSHA1": "Drt1JfLMa0DQEZLWrnMlTWaIcC8=",
			"path": "github.com/aws/aws-sdk-go/private/protocol/query/queryutil",
			"revision": "be4fa13e47938e4801fada8c8ca3d1867ad3dcb3",
			"revisionTime": "2017-06-02T18:54:01Z",
			"version": "v1.8.34",
			"versionExact": "v1.8.34"
		},
		{
			"checksumSHA1": "VCTh+dEaqqhog5ncy/WTt9+/gFM=",
			"path": "github.com/aws/aws-sdk-go/private/protocol/rest",
			"revision": "be4fa13e47938e4801fada8c8ca3d1867ad3dcb3",
			"revisionTime": "2017-06-02T18:54:01Z",
			"version": "v1.8.34",
			"versionExact": "v1.8.34"
		},
		{
			"checksumSHA1": "ODo+ko8D6unAxZuN1jGzMcN4QCc=",
			"path": "github.com/aws/aws-sdk-go/private/protocol/restxml",
			"revision": "be4fa13e47938e4801fada8c8ca3d1867ad3dcb3",
			"revisionTime": "2017-06-02T18:54:01Z",
			"version": "v1.8.34",
			"versionExact": "v1.8.34"
		},
		{
			"checksumSHA1": "0qYPUga28aQVkxZgBR3Z86AbGUQ=",
			"path": "github.com/aws/aws-sdk-go/private/protocol/xml/xmlutil",
			"revision": "be4fa13e47938e4801fada8c8ca3d1867ad3dcb3",
			"revisionTime": "2017-06-02T18:54:01Z",
			"version": "v1.8.34",
			"versionExact": "v1.8.34"
		},
		{
			"checksumSHA1": "krqUUMDYRN2ohYcumxZl8BTR5EQ=",
			"path": "github.com/aws/aws-sdk-go/service/s3",
			"revision": "be4fa13e47938e4801fada8c8ca3d1867ad3dcb3",
			"revisionTime": "2017-06-02T18:54:01Z",
			"version": "v1.8.34",
			"versionExact": "v1.8.34"
		},
		{
			"checksumSHA1": "VH5y62f+SDyEIqnTibiPtQ687i8=",
			"path": "github.com/aws/aws-sdk-go/service/sts",
			"revision": "be4fa13e47938e4801fada8c8ca3d1867ad3dcb3",
			"revisionTime": "2017-06-02T18:54:01Z",
			"version": "v1.8.34",
			"versionExact": "v1.8.34"
		},
		{
			"checksumSHA1": "nqw2Qn5xUklssHTubS5HDvEL9L4=",
			"path": "github.com/bgentry/go-netrc/netrc",
			"revision": "9fd32a8b3d3d3f9d43c341bfe098430e07609480",
			"revisionTime": "2014-04-22T17:41:19Z"
		},
		{
			"checksumSHA1": "oTmBS67uxM6OXB/+OJUAG9LK4jw=",
			"path": "github.com/bgentry/speakeasy",
			"revision": "4aabc24848ce5fd31929f7d1e4ea74d3709c14cd",
			"revisionTime": "2017-04-17T20:07:03Z"
		},
		{
			"checksumSHA1": "OT4XN9z5k69e2RsMSpwW74B+yk4=",
			"path": "github.com/blang/semver",
			"revision": "2ee87856327ba09384cabd113bc6b5d174e9ec0f",
			"revisionTime": "2017-07-27T06:48:18Z"
		},
		{
			"checksumSHA1": "dvabztWVQX8f6oMLRyv4dLH+TGY=",
			"path": "github.com/davecgh/go-spew/spew",
			"revision": "346938d642f2ec3594ed81d874461961cd0faa76",
			"revisionTime": "2016-10-29T20:57:26Z"
		},
		{
			"checksumSHA1": "yDQQpeUxwqB3C+4opweg6znWJQk=",
			"comment": "v2.4.0-11-gf219341",
			"path": "github.com/dgrijalva/jwt-go",
			"revision": "f0777076321ab64f6efc15a82d9d23b98539b943",
			"revisionTime": "2016-06-17T17:01:58Z"
		},
		{
			"checksumSHA1": "vI06gXltt7k8zik7bOZvG2PmfYo=",
			"path": "github.com/dimchansky/utfbom",
			"revision": "6c6132ff69f0f6c088739067407b5d32c52e1d0f",
			"revisionTime": "2017-03-28T06:13:12Z"
		},
		{
			"checksumSHA1": "BCv50o5pDkoSG3vYKOSai1Z8p3w=",
			"path": "github.com/fsouza/go-dockerclient",
			"revision": "1d4f4ae73768d3ca16a6fb964694f58dc5eba601",
			"revisionTime": "2016-04-27T17:25:47Z",
			"tree": true
		},
		{
			"checksumSHA1": "1K+xrZ1PBez190iGt5OnMtGdih4=",
			"comment": "v1.8.6",
			"path": "github.com/go-ini/ini",
			"revision": "766e555c68dc8bda90d197ee8946c37519c19409",
			"revisionTime": "2017-01-17T13:00:17Z"
		},
		{
			"checksumSHA1": "yqF125xVSkmfLpIVGrLlfE05IUk=",
			"path": "github.com/golang/protobuf/proto",
			"revision": "130e6b02ab059e7b717a096f397c5b60111cae74",
			"revisionTime": "2017-09-20T22:06:47Z"
		},
		{
			"checksumSHA1": "VfkiItDBFFkZluaAMAzJipDXNBY=",
			"path": "github.com/golang/protobuf/ptypes",
			"revision": "130e6b02ab059e7b717a096f397c5b60111cae74",
			"revisionTime": "2017-09-20T22:06:47Z"
		},
		{
			"checksumSHA1": "UB9scpDxeFjQe5tEthuR4zCLRu4=",
			"path": "github.com/golang/protobuf/ptypes/any",
			"revision": "130e6b02ab059e7b717a096f397c5b60111cae74",
			"revisionTime": "2017-09-20T22:06:47Z"
		},
		{
			"checksumSHA1": "hUjAj0dheFVDl84BAnSWj9qy2iY=",
			"path": "github.com/golang/protobuf/ptypes/duration",
			"revision": "130e6b02ab059e7b717a096f397c5b60111cae74",
			"revisionTime": "2017-09-20T22:06:47Z"
		},
		{
			"checksumSHA1": "O2ItP5rmfrgxPufhjJXbFlXuyL8=",
			"path": "github.com/golang/protobuf/ptypes/timestamp",
			"revision": "130e6b02ab059e7b717a096f397c5b60111cae74",
			"revisionTime": "2017-09-20T22:06:47Z"
		},
		{
			"checksumSHA1": "Y80EASFjCaCxHdfPxmN4Wc2n1BM=",
			"path": "github.com/google/uuid",
			"revision": "7e072fc3a7be179aee6d3359e46015aa8c995314",
			"revisionTime": "2017-08-14T14:36:39Z"
		},
		{
			"checksumSHA1": "cdOCt0Yb+hdErz8NAQqayxPmRsY=",
			"path": "github.com/hashicorp/errwrap",
			"revision": "7554cd9344cec97297fa6649b055a8c98c2a1e55"
		},
		{
			"checksumSHA1": "b8F628srIitj5p7Y130xc9k0QWs=",
			"path": "github.com/hashicorp/go-cleanhttp",
			"revision": "3573b8b52aa7b37b9358d966a898feb387f62437",
			"revisionTime": "2017-02-11T01:34:15Z"
		},
		{
			"checksumSHA1": "nsL2kI426RMuq1jw15e7igFqdIY=",
			"path": "github.com/hashicorp/go-getter",
			"revision": "c3d66e76678dce180a7b452653472f949aedfbcd",
			"revisionTime": "2017-02-07T21:55:32Z"
		},
		{
			"checksumSHA1": "9J+kDr29yDrwsdu2ULzewmqGjpA=",
			"path": "github.com/hashicorp/go-getter/helper/url",
			"revision": "c3d66e76678dce180a7b452653472f949aedfbcd",
			"revisionTime": "2017-02-07T21:55:32Z"
		},
		{
			"checksumSHA1": "0OUXdKhaE6TzpHevY0VFlAA5YJ8=",
			"path": "github.com/hashicorp/go-hclog",
			"revision": "8105cc0a3736cc153a2025f5d0d91b80045fc9ff",
			"revisionTime": "2017-09-03T16:32:58Z"
		},
		{
			"checksumSHA1": "lrSl49G23l6NhfilxPM0XFs5rZo=",
			"path": "github.com/hashicorp/go-multierror",
			"revision": "d30f09973e19c1dfcd120b2d9c4f168e68d6b5d5"
		},
		{
			"checksumSHA1": "R6me0jVmcT/OPo80Fe0qo5fRwHc=",
			"path": "github.com/hashicorp/go-plugin",
			"revision": "a5174f84d7f8ff00fb07ab4ef1f380d32eee0e63",
			"revisionTime": "2017-08-16T15:18:19Z"
		},
		{
			"checksumSHA1": "ErJHGU6AVPZM9yoY/xV11TwSjQs=",
			"path": "github.com/hashicorp/go-retryablehttp",
			"revision": "6e85be8fee1dcaa02c0eaaac2df5a8fbecf94145",
			"revisionTime": "2016-09-30T03:51:02Z"
		},
		{
			"checksumSHA1": "85XUnluYJL7F55ptcwdmN8eSOsk=",
			"path": "github.com/hashicorp/go-uuid",
			"revision": "36289988d83ca270bc07c234c36f364b0dd9c9a7"
		},
		{
			"checksumSHA1": "EcZfls6vcqjasWV/nBlu+C+EFmc=",
			"path": "github.com/hashicorp/go-version",
			"revision": "e96d3840402619007766590ecea8dd7af1292276",
			"revisionTime": "2016-10-31T18:26:05Z"
		},
		{
			"checksumSHA1": "o3XZZdOnSnwQSpYw215QV75ZDeI=",
			"path": "github.com/hashicorp/hcl",
			"revision": "a4b07c25de5ff55ad3b8936cea69a79a3d95a855",
			"revisionTime": "2017-05-04T19:02:34Z"
		},
		{
			"checksumSHA1": "XQmjDva9JCGGkIecOgwtBEMCJhU=",
			"path": "github.com/hashicorp/hcl/hcl/ast",
			"revision": "a4b07c25de5ff55ad3b8936cea69a79a3d95a855",
			"revisionTime": "2017-05-04T19:02:34Z"
		},
		{
			"checksumSHA1": "teokXoyRXEJ0vZHOWBD11l5YFNI=",
			"path": "github.com/hashicorp/hcl/hcl/parser",
			"revision": "a4b07c25de5ff55ad3b8936cea69a79a3d95a855",
			"revisionTime": "2017-05-04T19:02:34Z"
		},
		{
			"checksumSHA1": "z6wdP4mRw4GVjShkNHDaOWkbxS0=",
			"path": "github.com/hashicorp/hcl/hcl/scanner",
			"revision": "a4b07c25de5ff55ad3b8936cea69a79a3d95a855",
			"revisionTime": "2017-05-04T19:02:34Z"
		},
		{
			"checksumSHA1": "oS3SCN9Wd6D8/LG0Yx1fu84a7gI=",
			"path": "github.com/hashicorp/hcl/hcl/strconv",
			"revision": "a4b07c25de5ff55ad3b8936cea69a79a3d95a855",
			"revisionTime": "2017-05-04T19:02:34Z"
		},
		{
			"checksumSHA1": "c6yprzj06ASwCo18TtbbNNBHljA=",
			"path": "github.com/hashicorp/hcl/hcl/token",
			"revision": "a4b07c25de5ff55ad3b8936cea69a79a3d95a855",
			"revisionTime": "2017-05-04T19:02:34Z"
		},
		{
			"checksumSHA1": "PwlfXt7mFS8UYzWxOK5DOq0yxS0=",
			"path": "github.com/hashicorp/hcl/json/parser",
			"revision": "a4b07c25de5ff55ad3b8936cea69a79a3d95a855",
			"revisionTime": "2017-05-04T19:02:34Z"
		},
		{
			"checksumSHA1": "YdvFsNOMSWMLnY6fcliWQa0O5Fw=",
			"path": "github.com/hashicorp/hcl/json/scanner",
			"revision": "a4b07c25de5ff55ad3b8936cea69a79a3d95a855",
			"revisionTime": "2017-05-04T19:02:34Z"
		},
		{
			"checksumSHA1": "fNlXQCQEnb+B3k5UDL/r15xtSJY=",
			"path": "github.com/hashicorp/hcl/json/token",
			"revision": "a4b07c25de5ff55ad3b8936cea69a79a3d95a855",
			"revisionTime": "2017-05-04T19:02:34Z"
		},
		{
			"checksumSHA1": "M09yxoBoCEtG7EcHR8aEWLzMMJc=",
			"path": "github.com/hashicorp/hil",
			"revision": "fac2259da677551de1fb92b844c4d020a38d8468",
			"revisionTime": "2017-05-12T21:33:05Z"
		},
		{
			"checksumSHA1": "0S0KeBcfqVFYBPeZkuJ4fhQ5mCA=",
			"path": "github.com/hashicorp/hil/ast",
			"revision": "fac2259da677551de1fb92b844c4d020a38d8468",
			"revisionTime": "2017-05-12T21:33:05Z"
		},
		{
			"checksumSHA1": "P5PZ3k7SmqWmxgJ8Q0gLzeNpGhE=",
			"path": "github.com/hashicorp/hil/parser",
			"revision": "fac2259da677551de1fb92b844c4d020a38d8468",
			"revisionTime": "2017-05-12T21:33:05Z"
		},
		{
			"checksumSHA1": "DC1k5kOua4oFqmo+JRt0YzfP44o=",
			"path": "github.com/hashicorp/hil/scanner",
			"revision": "fac2259da677551de1fb92b844c4d020a38d8468",
			"revisionTime": "2017-05-12T21:33:05Z"
		},
		{
			"checksumSHA1": "vt+P9D2yWDO3gdvdgCzwqunlhxU=",
			"path": "github.com/hashicorp/logutils",
			"revision": "0dc08b1671f34c4250ce212759ebd880f743d883",
			"revisionTime": "2015-06-09T07:04:31Z"
		},
		{
			"checksumSHA1": "knu+KAcZkAVDfMw+sTimHiQYs8A=",
			"path": "github.com/hashicorp/terraform/config",
			"revision": "8712b03839d1f63c0bfe11cf5f08e94014aeb85c",
			"revisionTime": "2017-09-19T13:56:27Z",
			"version": "=v0.10.6",
			"versionExact": "v0.10.6"
		},
		{
			"checksumSHA1": "VVYOXmEn85duRZ8mmGaCPPfekqA=",
			"path": "github.com/hashicorp/terraform/config/module",
			"revision": "8712b03839d1f63c0bfe11cf5f08e94014aeb85c",
			"revisionTime": "2017-09-19T13:56:27Z",
			"version": "=v0.10.6",
			"versionExact": "v0.10.6"
		},
		{
			"checksumSHA1": "rtdn0kfStvx3sSff3WiuMexo9RM=",
			"path": "github.com/hashicorp/terraform/dag",
			"revision": "8712b03839d1f63c0bfe11cf5f08e94014aeb85c",
			"revisionTime": "2017-09-19T13:56:27Z",
			"version": "=v0.10.6",
			"versionExact": "v0.10.6"
		},
		{
			"checksumSHA1": "P8gNPDuOzmiK4Lz9xG7OBy4Rlm8=",
			"path": "github.com/hashicorp/terraform/flatmap",
			"revision": "8712b03839d1f63c0bfe11cf5f08e94014aeb85c",
			"revisionTime": "2017-09-19T13:56:27Z",
			"version": "=v0.10.6",
			"versionExact": "v0.10.6"
		},
		{
			"checksumSHA1": "zx5DLo5aV0xDqxGTzSibXg7HHAA=",
			"path": "github.com/hashicorp/terraform/helper/acctest",
			"revision": "8712b03839d1f63c0bfe11cf5f08e94014aeb85c",
			"revisionTime": "2017-09-19T13:56:27Z",
			"version": "=v0.10.6",
			"versionExact": "v0.10.6"
		},
		{
			"checksumSHA1": "uT6Q9RdSRAkDjyUgQlJ2XKJRab4=",
			"path": "github.com/hashicorp/terraform/helper/config",
			"revision": "8712b03839d1f63c0bfe11cf5f08e94014aeb85c",
			"revisionTime": "2017-09-19T13:56:27Z",
			"version": "=v0.10.6",
			"versionExact": "v0.10.6"
		},
		{
			"checksumSHA1": "Vbo55GDzPgG/L/+W2pcvDhxrPZc=",
			"path": "github.com/hashicorp/terraform/helper/experiment",
			"revision": "8712b03839d1f63c0bfe11cf5f08e94014aeb85c",
			"revisionTime": "2017-09-19T13:56:27Z",
			"version": "=v0.10.6",
			"versionExact": "v0.10.6"
		},
		{
			"checksumSHA1": "BmIPKTr0zDutSJdyq7pYXrK1I3E=",
			"path": "github.com/hashicorp/terraform/helper/hashcode",
			"revision": "8712b03839d1f63c0bfe11cf5f08e94014aeb85c",
			"revisionTime": "2017-09-19T13:56:27Z",
			"version": "=v0.10.6",
			"versionExact": "v0.10.6"
		},
		{
			"checksumSHA1": "B267stWNQd0/pBTXHfI/tJsxzfc=",
			"path": "github.com/hashicorp/terraform/helper/hilmapstructure",
			"revision": "8712b03839d1f63c0bfe11cf5f08e94014aeb85c",
			"revisionTime": "2017-09-19T13:56:27Z",
			"version": "=v0.10.6",
			"versionExact": "v0.10.6"
		},
		{
			"checksumSHA1": "2wJa9F3BGlbe2DNqH5lb5POayRI=",
			"path": "github.com/hashicorp/terraform/helper/logging",
			"revision": "8712b03839d1f63c0bfe11cf5f08e94014aeb85c",
			"revisionTime": "2017-09-19T13:56:27Z",
			"version": "=v0.10.6",
			"versionExact": "v0.10.6"
		},
		{
			"checksumSHA1": "twkFd4x71kBnDfrdqO5nhs8dMOY=",
			"path": "github.com/hashicorp/terraform/helper/mutexkv",
			"revision": "8712b03839d1f63c0bfe11cf5f08e94014aeb85c",
			"revisionTime": "2017-09-19T13:56:27Z",
			"version": "=v0.10.6",
			"versionExact": "v0.10.6"
		},
		{
			"checksumSHA1": "CwIwANN1kyCaXfotQ3YU0NxQ+xE=",
			"path": "github.com/hashicorp/terraform/helper/resource",
			"revision": "8712b03839d1f63c0bfe11cf5f08e94014aeb85c",
			"revisionTime": "2017-09-19T13:56:27Z",
			"version": "=v0.10.6",
			"versionExact": "v0.10.6"
		},
		{
			"checksumSHA1": "pCGhHS9BP0onot7vLaHIRDs31Bc=",
			"path": "github.com/hashicorp/terraform/helper/schema",
			"revision": "8712b03839d1f63c0bfe11cf5f08e94014aeb85c",
			"revisionTime": "2017-09-19T13:56:27Z",
			"version": "=v0.10.6",
			"versionExact": "v0.10.6"
		},
		{
			"checksumSHA1": "1yCGh/Wl4H4ODBBRmIRFcV025b0=",
			"path": "github.com/hashicorp/terraform/helper/shadow",
			"revision": "8712b03839d1f63c0bfe11cf5f08e94014aeb85c",
			"revisionTime": "2017-09-19T13:56:27Z",
			"version": "=v0.10.6",
			"versionExact": "v0.10.6"
		},
		{
			"checksumSHA1": "Fzbv+N7hFXOtrR6E7ZcHT3jEE9s=",
			"path": "github.com/hashicorp/terraform/helper/structure",
			"revision": "8712b03839d1f63c0bfe11cf5f08e94014aeb85c",
			"revisionTime": "2017-09-19T13:56:27Z",
			"version": "=v0.10.6",
			"versionExact": "v0.10.6"
		},
		{
			"checksumSHA1": "fezCwKJ4akxRr3v3Bti0firO240=",
			"path": "github.com/hashicorp/terraform/helper/validation",
			"revision": "8712b03839d1f63c0bfe11cf5f08e94014aeb85c",
			"revisionTime": "2017-09-19T13:56:27Z",
			"version": "=v0.10.6",
			"versionExact": "v0.10.6"
		},
		{
			"checksumSHA1": "yFWmdS6yEJZpRJzUqd/mULqCYGk=",
			"path": "github.com/hashicorp/terraform/moduledeps",
			"revision": "8712b03839d1f63c0bfe11cf5f08e94014aeb85c",
			"revisionTime": "2017-09-19T13:56:27Z",
			"version": "=v0.10.6",
			"versionExact": "v0.10.6"
		},
		{
			"checksumSHA1": "UP4cxEFYzncmyG/irQ4CP9HrTic=",
			"path": "github.com/hashicorp/terraform/plugin",
			"revision": "8712b03839d1f63c0bfe11cf5f08e94014aeb85c",
			"revisionTime": "2017-09-19T13:56:27Z",
			"version": "=v0.10.6",
			"versionExact": "v0.10.6"
		},
		{
			"checksumSHA1": "EHHrYLqEpTXzJMmZYMMFTGWDbaE=",
			"path": "github.com/hashicorp/terraform/plugin/discovery",
			"revision": "8712b03839d1f63c0bfe11cf5f08e94014aeb85c",
			"revisionTime": "2017-09-19T13:56:27Z",
			"version": "=v0.10.6",
			"versionExact": "v0.10.6"
		},
		{
			"checksumSHA1": "tHjkyeCH0VuvMn64GCTerV3r6Dk=",
			"path": "github.com/hashicorp/terraform/terraform",
			"revision": "8712b03839d1f63c0bfe11cf5f08e94014aeb85c",
			"revisionTime": "2017-09-19T13:56:27Z",
			"version": "=v0.10.6",
			"versionExact": "v0.10.6"
		},
		{
			"checksumSHA1": "ZhK6IO2XN81Y+3RAjTcVm1Ic7oU=",
			"path": "github.com/hashicorp/yamux",
			"revision": "d1caa6c97c9fc1cc9e83bbe34d0603f9ff0ce8bd",
			"revisionTime": "2016-07-20T23:31:40Z"
		},
		{
			"checksumSHA1": "0ZrwvB6KoGPj2PoDNSEJwxQ6Mog=",
			"comment": "0.2.2-2-gc01cf91",
			"path": "github.com/jmespath/go-jmespath",
			"revision": "bd40a432e4c76585ef6b72d3fd96fb9b6dc7b68d",
			"revisionTime": "2016-08-03T19:07:31Z"
		},
		{
			"checksumSHA1": "y/A5iuvwjytQE2CqVuphQRXR2nI=",
			"path": "github.com/mattn/go-isatty",
			"revision": "a5cdd64afdee435007ee3e9f6ed4684af949d568",
			"revisionTime": "2017-09-25T05:49:04Z"
		},
		{
			"checksumSHA1": "UIqCj7qI0hhIMpAhS9YYqs2jD48=",
			"path": "github.com/mitchellh/cli",
			"revision": "65fcae5817c8600da98ada9d7edf26dd1a84837b",
			"revisionTime": "2017-09-08T18:10:43Z"
		},
		{
			"checksumSHA1": "guxbLo8KHHBeM0rzou4OTzzpDNs=",
			"path": "github.com/mitchellh/copystructure",
			"revision": "5af94aef99f597e6a9e1f6ac6be6ce0f3c96b49d",
			"revisionTime": "2016-10-13T19:53:42Z"
		},
		{
			"checksumSHA1": "V/quM7+em2ByJbWBLOsEwnY3j/Q=",
			"path": "github.com/mitchellh/go-homedir",
			"revision": "b8bc1bf767474819792c23f32d8286a45736f1c6",
			"revisionTime": "2016-12-03T19:45:07Z"
		},
		{
			"checksumSHA1": "6TBW88DSxRHf4WvOC9K5ilBZx/8=",
			"path": "github.com/mitchellh/go-testing-interface",
			"revision": "9a441910b16872f7b8283682619b3761a9aa2222",
			"revisionTime": "2017-07-30T05:09:07Z"
		},
		{
			"checksumSHA1": "xyoJKalfQwTUN1qzZGQKWYAwl0A=",
			"path": "github.com/mitchellh/hashstructure",
			"revision": "6b17d669fac5e2f71c16658d781ec3fdd3802b69"
		},
		{
			"checksumSHA1": "MlX15lJuV8DYARX5RJY8rqrSEWQ=",
			"path": "github.com/mitchellh/mapstructure",
			"revision": "53818660ed4955e899c0bcafa97299a388bd7c8e",
			"revisionTime": "2017-03-07T20:11:23Z"
		},
		{
			"checksumSHA1": "vBpuqNfSTZcAR/0tP8tNYacySGs=",
			"path": "github.com/mitchellh/reflectwalk",
			"revision": "92573fe8d000a145bfebc03a16bc22b34945867f",
			"revisionTime": "2016-10-03T17:45:16Z"
		},
		{
			"checksumSHA1": "rTNABfFJ9wtLQRH8uYNkEZGQOrY=",
			"path": "github.com/posener/complete",
			"revision": "88e59760adaddb8276c9b15511302890690e2dae",
			"revisionTime": "2017-09-08T12:52:45Z"
		},
		{
			"checksumSHA1": "NB7uVS0/BJDmNu68vPAlbrq4TME=",
			"path": "github.com/posener/complete/cmd",
			"revision": "88e59760adaddb8276c9b15511302890690e2dae",
			"revisionTime": "2017-09-08T12:52:45Z"
		},
		{
			"checksumSHA1": "Hwojin3GxRyKwPAiz5r7UszqkPc=",
			"path": "github.com/posener/complete/cmd/install",
			"revision": "88e59760adaddb8276c9b15511302890690e2dae",
			"revisionTime": "2017-09-08T12:52:45Z"
		},
		{
			"checksumSHA1": "DMo94FwJAm9ZCYCiYdJU2+bh4no=",
			"path": "github.com/posener/complete/match",
			"revision": "88e59760adaddb8276c9b15511302890690e2dae",
			"revisionTime": "2017-09-08T12:52:45Z"
		},
		{
			"checksumSHA1": "u5s2PZ7fzCOqQX7bVPf9IJ+qNLQ=",
			"path": "github.com/rancher/go-rancher",
			"revision": "ec24b7f12fca9f78fbfcd62a0ea8bce14ade8792",
			"revisionTime": "2017-04-07T04:09:43Z"
		},
		{
			"checksumSHA1": "zmC8/3V4ls53DJlNTKDZwPSC/dA=",
			"path": "github.com/satori/go.uuid",
			"revision": "b061729afc07e77a8aa4fad0a2fd840958f1942a",
			"revisionTime": "2016-09-27T10:08:44Z"
		},
		{
			"checksumSHA1": "iqUXcP3VA+G1/gVLRpQpBUt/BuA=",
			"path": "github.com/satori/uuid",
			"revision": "b061729afc07e77a8aa4fad0a2fd840958f1942a",
			"revisionTime": "2016-09-27T10:08:44Z"
		},
		{
			"checksumSHA1": "vE43s37+4CJ2CDU6TlOUOYE0K9c=",
			"path": "golang.org/x/crypto/bcrypt",
			"revision": "9477e0b78b9ac3d0b03822fd95422e2fe07627cd",
			"revisionTime": "2016-10-31T15:37:30Z"
		},
		{
			"checksumSHA1": "JsJdKXhz87gWenMwBeejTOeNE7k=",
			"path": "golang.org/x/crypto/blowfish",
			"revision": "9477e0b78b9ac3d0b03822fd95422e2fe07627cd",
			"revisionTime": "2016-10-31T15:37:30Z"
		},
		{
			"checksumSHA1": "TT1rac6kpQp2vz24m5yDGUNQ/QQ=",
			"path": "golang.org/x/crypto/cast5",
			"revision": "b176d7def5d71bdd214203491f89843ed217f420",
			"revisionTime": "2017-07-23T04:49:35Z"
		},
		{
			"checksumSHA1": "C1KKOxFoW7/W/NFNpiXK+boguNo=",
			"path": "golang.org/x/crypto/curve25519",
			"revision": "453249f01cfeb54c3d549ddb75ff152ca243f9d8",
			"revisionTime": "2017-02-08T20:51:15Z"
		},
		{
			"checksumSHA1": "wGb//LjBPNxYHqk+dcLo7BjPXK8=",
			"path": "golang.org/x/crypto/ed25519",
			"revision": "b8a2a83acfe6e6770b75de42d5ff4c67596675c0",
			"revisionTime": "2017-01-13T19:21:00Z"
		},
		{
			"checksumSHA1": "LXFcVx8I587SnWmKycSDEq9yvK8=",
			"path": "golang.org/x/crypto/ed25519/internal/edwards25519",
			"revision": "b8a2a83acfe6e6770b75de42d5ff4c67596675c0",
			"revisionTime": "2017-01-13T19:21:00Z"
		},
		{
			"checksumSHA1": "IIhFTrLlmlc6lEFSitqi4aw2lw0=",
			"path": "golang.org/x/crypto/openpgp",
			"revision": "b176d7def5d71bdd214203491f89843ed217f420",
			"revisionTime": "2017-07-23T04:49:35Z"
		},
		{
			"checksumSHA1": "olOKkhrdkYQHZ0lf1orrFQPQrv4=",
			"path": "golang.org/x/crypto/openpgp/armor",
			"revision": "b176d7def5d71bdd214203491f89843ed217f420",
			"revisionTime": "2017-07-23T04:49:35Z"
		},
		{
			"checksumSHA1": "eo/KtdjieJQXH7Qy+faXFcF70ME=",
			"path": "golang.org/x/crypto/openpgp/elgamal",
			"revision": "b176d7def5d71bdd214203491f89843ed217f420",
			"revisionTime": "2017-07-23T04:49:35Z"
		},
		{
			"checksumSHA1": "rlxVSaGgqdAgwblsErxTxIfuGfg=",
			"path": "golang.org/x/crypto/openpgp/errors",
			"revision": "b176d7def5d71bdd214203491f89843ed217f420",
			"revisionTime": "2017-07-23T04:49:35Z"
		},
		{
			"checksumSHA1": "Pq88+Dgh04UdXWZN6P+bLgYnbRc=",
			"path": "golang.org/x/crypto/openpgp/packet",
			"revision": "b176d7def5d71bdd214203491f89843ed217f420",
			"revisionTime": "2017-07-23T04:49:35Z"
		},
		{
			"checksumSHA1": "s2qT4UwvzBSkzXuiuMkowif1Olw=",
			"path": "golang.org/x/crypto/openpgp/s2k",
			"revision": "b176d7def5d71bdd214203491f89843ed217f420",
			"revisionTime": "2017-07-23T04:49:35Z"
		},
		{
			"checksumSHA1": "fsrFs762jlaILyqqQImS1GfvIvw=",
			"path": "golang.org/x/crypto/ssh",
			"revision": "453249f01cfeb54c3d549ddb75ff152ca243f9d8",
			"revisionTime": "2017-02-08T20:51:15Z"
		},
		{
			"checksumSHA1": "dr5+PfIRzXeN+l1VG+s0lea9qz8=",
			"path": "golang.org/x/net/context",
			"revision": "0a9397675ba34b2845f758fe3cd68828369c6517",
			"revisionTime": "2017-07-19T03:24:12Z"
		},
		{
			"checksumSHA1": "vqc3a+oTUGX8PmD0TS+qQ7gmN8I=",
			"path": "golang.org/x/net/html",
			"revision": "1c05540f6879653db88113bc4a2b70aec4bd491f",
			"revisionTime": "2017-08-04T00:04:37Z"
		},
		{
			"checksumSHA1": "z79z5msRzgU48FCZxSuxfU8b4rs=",
			"path": "golang.org/x/net/html/atom",
			"revision": "1c05540f6879653db88113bc4a2b70aec4bd491f",
			"revisionTime": "2017-08-04T00:04:37Z"
		},
		{
			"checksumSHA1": "cY4u3LCdJxKaS2GbftZjfrOSnNE=",
			"path": "golang.org/x/net/http2",
			"revision": "0a9397675ba34b2845f758fe3cd68828369c6517",
			"revisionTime": "2017-07-19T03:24:12Z"
		},
		{
			"checksumSHA1": "ezWhc7n/FtqkLDQKeU2JbW+80tE=",
			"path": "golang.org/x/net/http2/hpack",
			"revision": "0a9397675ba34b2845f758fe3cd68828369c6517",
			"revisionTime": "2017-07-19T03:24:12Z"
		},
		{
			"checksumSHA1": "1osdKBIU5mNqyQqiGmnutoTzdJA=",
			"path": "golang.org/x/net/idna",
			"revision": "0a9397675ba34b2845f758fe3cd68828369c6517",
			"revisionTime": "2017-07-19T03:24:12Z"
		},
		{
			"checksumSHA1": "UxahDzW2v4mf/+aFxruuupaoIwo=",
			"path": "golang.org/x/net/internal/timeseries",
			"revision": "0a9397675ba34b2845f758fe3cd68828369c6517",
			"revisionTime": "2017-07-19T03:24:12Z"
		},
		{
			"checksumSHA1": "3xyuaSNmClqG4YWC7g0isQIbUTc=",
			"path": "golang.org/x/net/lex/httplex",
			"revision": "0a9397675ba34b2845f758fe3cd68828369c6517",
			"revisionTime": "2017-07-19T03:24:12Z"
		},
		{
			"checksumSHA1": "u/r66lwYfgg682u5hZG7/E7+VCY=",
			"path": "golang.org/x/net/trace",
			"revision": "0a9397675ba34b2845f758fe3cd68828369c6517",
			"revisionTime": "2017-07-19T03:24:12Z"
		},
		{
			"checksumSHA1": "tY+5thYxjKDUQyQXYcBqogmMS5U=",
			"path": "golang.org/x/sys/unix",
			"revision": "314a259e304ff91bd6985da2a7149bbf91237993",
			"revisionTime": "2017-07-19T03:44:26Z"
		},
		{
			"checksumSHA1": "5AKasas4CO8g/Wiizgd34EGLoMQ=",
			"path": "golang.org/x/text/collate",
			"revision": "1cbadb444a806fd9430d14ad08967ed91da4fa0a",
			"revisionTime": "2017-09-13T19:45:57Z"
		},
		{
			"checksumSHA1": "JGxWXCzR7rwOsuQCK1UGd6yuS90=",
			"path": "golang.org/x/text/collate/build",
			"revision": "1cbadb444a806fd9430d14ad08967ed91da4fa0a",
			"revisionTime": "2017-09-13T19:45:57Z"
		},
		{
			"checksumSHA1": "45fiqnr0oU2bicWWAWz0lGWg4eU=",
			"path": "golang.org/x/text/internal/colltab",
			"revision": "1cbadb444a806fd9430d14ad08967ed91da4fa0a",
			"revisionTime": "2017-09-13T19:45:57Z"
		},
		{
			"checksumSHA1": "ZQdHbB9VYCXwQ+9/CmZPhJv0+SM=",
			"path": "golang.org/x/text/internal/gen",
			"revision": "1cbadb444a806fd9430d14ad08967ed91da4fa0a",
			"revisionTime": "2017-09-13T19:45:57Z"
		},
		{
			"checksumSHA1": "hyNCcTwMQnV6/MK8uUW9E5H0J0M=",
			"path": "golang.org/x/text/internal/tag",
			"revision": "1cbadb444a806fd9430d14ad08967ed91da4fa0a",
			"revisionTime": "2017-09-13T19:45:57Z"
		},
		{
			"checksumSHA1": "47nwiUyVBY2RKoEGXmCSvusY4Js=",
			"path": "golang.org/x/text/internal/triegen",
			"revision": "1cbadb444a806fd9430d14ad08967ed91da4fa0a",
			"revisionTime": "2017-09-13T19:45:57Z"
		},
		{
			"checksumSHA1": "brtRuRoLzfZwY4Bir6gjFZqzSME=",
			"path": "golang.org/x/text/internal/ucd",
			"revision": "1cbadb444a806fd9430d14ad08967ed91da4fa0a",
			"revisionTime": "2017-09-13T19:45:57Z"
		},
		{
			"checksumSHA1": "YsHNCKLl/81IAeBJUjHE4uqAPLM=",
			"path": "golang.org/x/text/language",
			"revision": "1cbadb444a806fd9430d14ad08967ed91da4fa0a",
			"revisionTime": "2017-09-13T19:45:57Z"
		},
		{
			"checksumSHA1": "tltivJ/uj/lqLk05IqGfCv2F/E8=",
			"path": "golang.org/x/text/secure/bidirule",
			"revision": "1cbadb444a806fd9430d14ad08967ed91da4fa0a",
			"revisionTime": "2017-09-13T19:45:57Z"
		},
		{
			"checksumSHA1": "ziMb9+ANGRJSSIuxYdRbA+cDRBQ=",
			"path": "golang.org/x/text/transform",
			"revision": "1cbadb444a806fd9430d14ad08967ed91da4fa0a",
			"revisionTime": "2017-09-13T19:45:57Z"
		},
		{
			"checksumSHA1": "tk+lpF2CDV7e5RwwRY5ZTCGrd9o=",
			"path": "golang.org/x/text/unicode/bidi",
			"revision": "1cbadb444a806fd9430d14ad08967ed91da4fa0a",
			"revisionTime": "2017-09-13T19:45:57Z"
		},
		{
			"checksumSHA1": "u67CNB7snnIRQfOV+pE1mwCDkNc=",
			"path": "golang.org/x/text/unicode/cldr",
			"revision": "1cbadb444a806fd9430d14ad08967ed91da4fa0a",
			"revisionTime": "2017-09-13T19:45:57Z"
		},
		{
			"checksumSHA1": "BwRNKgzIMUxk56OScxyr43BV6IE=",
			"path": "golang.org/x/text/unicode/norm",
			"revision": "1cbadb444a806fd9430d14ad08967ed91da4fa0a",
			"revisionTime": "2017-09-13T19:45:57Z"
		},
		{
			"checksumSHA1": "lpXLU5EzpB421tEcjJ1m6fIL7eQ=",
			"path": "golang.org/x/text/unicode/rangetable",
			"revision": "1cbadb444a806fd9430d14ad08967ed91da4fa0a",
			"revisionTime": "2017-09-13T19:45:57Z"
		},
		{
			"checksumSHA1": "Tc3BU26zThLzcyqbVtiSEp7EpU8=",
			"path": "google.golang.org/genproto/googleapis/rpc/status",
			"revision": "1e559d0a00eef8a9a43151db4665280bd8dd5886",
			"revisionTime": "2017-09-18T11:17:02Z"
		},
		{
			"checksumSHA1": "nwfmMh930HtXA7u5HYomxSR3Ixg=",
			"path": "google.golang.org/grpc",
			"revision": "7657092a1303cc5a6fa3fee988d57c665683a4da",
			"revisionTime": "2017-08-09T21:16:03Z"
		},
		{
			"checksumSHA1": "/eTpFgjvMq5Bc9hYnw5fzKG4B6I=",
			"path": "google.golang.org/grpc/codes",
			"revision": "7657092a1303cc5a6fa3fee988d57c665683a4da",
			"revisionTime": "2017-08-09T21:16:03Z"
		},
		{
			"checksumSHA1": "XH2WYcDNwVO47zYShREJjcYXm0Y=",
			"path": "google.golang.org/grpc/connectivity",
			"revision": "7657092a1303cc5a6fa3fee988d57c665683a4da",
			"revisionTime": "2017-08-09T21:16:03Z"
		},
		{
			"checksumSHA1": "5ylThBvJnIcyWhL17AC9+Sdbw2E=",
			"path": "google.golang.org/grpc/credentials",
			"revision": "7657092a1303cc5a6fa3fee988d57c665683a4da",
			"revisionTime": "2017-08-09T21:16:03Z"
		},
		{
			"checksumSHA1": "2NbY9kmMweE4VUsruRsvmViVnNg=",
			"path": "google.golang.org/grpc/grpclb/grpc_lb_v1",
			"revision": "7657092a1303cc5a6fa3fee988d57c665683a4da",
			"revisionTime": "2017-08-09T21:16:03Z"
		},
		{
			"checksumSHA1": "ntHev01vgZgeIh5VFRmbLx/BSTo=",
			"path": "google.golang.org/grpc/grpclog",
			"revision": "7657092a1303cc5a6fa3fee988d57c665683a4da",
			"revisionTime": "2017-08-09T21:16:03Z"
		},
		{
			"checksumSHA1": "pc9cweMiKQ5hVMuO9UoMGdbizaY=",
			"path": "google.golang.org/grpc/health",
			"revision": "7657092a1303cc5a6fa3fee988d57c665683a4da",
			"revisionTime": "2017-08-09T21:16:03Z"
		},
		{
			"checksumSHA1": "W5KfI1NIGJt7JaVnLzefDZr3+4s=",
			"path": "google.golang.org/grpc/health/grpc_health_v1",
			"revision": "7657092a1303cc5a6fa3fee988d57c665683a4da",
			"revisionTime": "2017-08-09T21:16:03Z"
		},
		{
			"checksumSHA1": "U9vDe05/tQrvFBojOQX8Xk12W9I=",
			"path": "google.golang.org/grpc/internal",
			"revision": "7657092a1303cc5a6fa3fee988d57c665683a4da",
			"revisionTime": "2017-08-09T21:16:03Z"
		},
		{
			"checksumSHA1": "hcuHgKp8W0wIzoCnNfKI8NUss5o=",
			"path": "google.golang.org/grpc/keepalive",
			"revision": "7657092a1303cc5a6fa3fee988d57c665683a4da",
			"revisionTime": "2017-08-09T21:16:03Z"
		},
		{
			"checksumSHA1": "N++Ur11m6Dq3j14/Hc2Kqmxroag=",
			"path": "google.golang.org/grpc/metadata",
			"revision": "7657092a1303cc5a6fa3fee988d57c665683a4da",
			"revisionTime": "2017-08-09T21:16:03Z"
		},
		{
			"checksumSHA1": "bYKw8OIjj/ybY68eGqy7zqq6qmE=",
			"path": "google.golang.org/grpc/naming",
			"revision": "7657092a1303cc5a6fa3fee988d57c665683a4da",
			"revisionTime": "2017-08-09T21:16:03Z"
		},
		{
			"checksumSHA1": "n5EgDdBqFMa2KQFhtl+FF/4gIFo=",
			"path": "google.golang.org/grpc/peer",
			"revision": "7657092a1303cc5a6fa3fee988d57c665683a4da",
			"revisionTime": "2017-08-09T21:16:03Z"
		},
		{
			"checksumSHA1": "53Mbn2VqooOk47EWLHHFpKEOVwE=",
			"path": "google.golang.org/grpc/stats",
			"revision": "7657092a1303cc5a6fa3fee988d57c665683a4da",
			"revisionTime": "2017-08-09T21:16:03Z"
		},
		{
			"checksumSHA1": "3Dwz4RLstDHMPyDA7BUsYe+JP4w=",
			"path": "google.golang.org/grpc/status",
			"revision": "7657092a1303cc5a6fa3fee988d57c665683a4da",
			"revisionTime": "2017-08-09T21:16:03Z"
		},
		{
			"checksumSHA1": "aixGx/Kd0cj9ZlZHacpHe3XgMQ4=",
			"path": "google.golang.org/grpc/tap",
			"revision": "7657092a1303cc5a6fa3fee988d57c665683a4da",
			"revisionTime": "2017-08-09T21:16:03Z"
		},
		{
			"checksumSHA1": "S0qdJtlMimKlOrJ4aZ/pxO5uVwg=",
			"path": "google.golang.org/grpc/transport",
			"revision": "7657092a1303cc5a6fa3fee988d57c665683a4da",
			"revisionTime": "2017-08-09T21:16:03Z"
		},
		{
			"checksumSHA1": "wICWAGQfZcHD2y0dHesz9R2YSiw=",
			"path": "k8s.io/kubernetes/pkg/apimachinery",
			"revision": "b0b7a323cc5a4a2019b2e9520c21c7830b7f708e",
			"revisionTime": "2017-04-03T20:32:25Z",
			"version": "v1.6.1",
			"versionExact": "v1.6.1"
		}
	],
	"rootPath": "github.com/terraform-providers/terraform-provider-azurerm"
}<|MERGE_RESOLUTION|>--- conflicted
+++ resolved
@@ -123,19 +123,8 @@
 			"versionExact": "v11.2.2-beta"
 		},
 		{
-<<<<<<< HEAD
-			"checksumSHA1": "gkxb82xA+IZAuKPZedGZnlWd1mE=",
-			"path": "github.com/Azure/azure-sdk-for-go/arm/monitor",
-			"revision": "80f6cbcb1d6295ebb8fbeb5afab826a94aa67d11",
-			"revisionTime": "2017-10-06T17:43:09Z",
-			"version": "=v11.1.0-beta",
-			"versionExact": "v11.1.0-beta"
-		},
-		{
 			"checksumSHA1": "CUnwQihTgQ2V6Vv4WsXR+7D86oo=",
-=======
 			"checksumSHA1": "bb4XrZmhiQKz+tl2ycSykFCnyx4=",
->>>>>>> aa8ac2e2
 			"path": "github.com/Azure/azure-sdk-for-go/arm/mysql",
 			"revision": "7692b0cef22674113fcf71cc17ac3ccc1a7fef48",
 			"revisionTime": "2017-11-07T22:03:28Z",
